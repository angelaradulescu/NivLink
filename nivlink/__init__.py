--- conflicted
+++ resolved
@@ -2,10 +2,6 @@
 
 __version__ = '0.1'
 
-<<<<<<< HEAD
-from .fht import epoching_fht
-=======
->>>>>>> 78faa792
 from .preprocessing import (align_to_aoi, compute_fixations)
 from .screen import (ScreenInfo)
 from .fht import epoching_fht