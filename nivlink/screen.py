--- conflicted
+++ resolved
@@ -209,19 +209,11 @@
 
             # Unravel into 2D again.
             [xxf,yyf] = np.unravel_index(idx,(self.xdim, self.ydim))
-<<<<<<< HEAD
 
         else: 
             xxf = xx
             yyf = yy
 
-=======
-
-        else: 
-            xxf = xx
-            yyf = yy
-
->>>>>>> 53e8c881
         self.indices[xxf,yyf,screen_id - 1] = self.indices.max() + 1
         self._update_aoi()
         
